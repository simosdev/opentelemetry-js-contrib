--- conflicted
+++ resolved
@@ -42,20 +42,12 @@
     "access": "public"
   },
   "devDependencies": {
-<<<<<<< HEAD
-    "@babel/core": "7.10.2",
-    "@opentelemetry/context-zone-peer-dep": "0.8.3",
-    "@opentelemetry/plugin-xml-http-request": "0.8.3",
-    "@opentelemetry/tracing": "0.8.3",
-    "@opentelemetry/context-base": "0.8.3",
-    "@types/jquery": "3.3.38",
-=======
     "@babel/core": "7.10.3",
+    "@opentelemetry/context-base": "0.9.0",
     "@opentelemetry/context-zone-peer-dep": "0.9.0",
     "@opentelemetry/plugin-xml-http-request": "0.9.0",
     "@opentelemetry/tracing": "0.9.0",
     "@types/jquery": "3.5.0",
->>>>>>> fd1d39bd
     "@types/mocha": "7.0.2",
     "@types/node": "12.12.47",
     "@types/shimmer": "1.0.1",
